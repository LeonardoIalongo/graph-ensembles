""" Evaluate the performance of the stripe model in a typical pipeline.
"""
from time import perf_counter
import graph_ensembles as ge
import numpy as np


N = int(1e4)
L = np.array([9.99e4, 3500, 890, 12], dtype=np.uint64)
W = np.array([9.3e6, 25342, 1543, 532], dtype=np.float64)

start = perf_counter()
g_rand = ge.RandomGraph(num_vertices=N, num_edges=L, total_weight=W,
                        discrete_weights=False)
g_rand.fit()
perf = perf_counter() - start
print('Time for random graph initialization and fit: ', perf)

start = perf_counter()
g = g_rand.sample()
perf = perf_counter() - start
print('Time for random graph sample: ', perf)

start = perf_counter()
stripe = ge.StripeFitnessModel(g)
perf = perf_counter() - start
print('Time for stripe init: ', perf)

start = perf_counter()
stripe.fit(method='newton')
perf = perf_counter() - start
print('Time for newton fit: ', perf)

print('Number of iterations: ', [x.n_iter for x in stripe.solver_output])

if not np.allclose(stripe.expected_num_edges(), stripe.num_edges,
<<<<<<< HEAD
                   atol=1e-8, rtol=0):
=======
                   atol=1e-5, rtol=0):
>>>>>>> 17b698eb
    print('Distance from root: ',
          stripe.expected_num_edges() - stripe.num_edges)

start = perf_counter()
stripe.fit(method='fixed-point')
perf = perf_counter() - start
print('Time for fixed-point fit: ', perf)

print('Number of iterations: ', [x.n_iter for x in stripe.solver_output])

if not np.allclose(stripe.expected_num_edges(), stripe.num_edges,
<<<<<<< HEAD
                   atol=1e-8, rtol=0):
=======
                   atol=1e-5, rtol=0):
>>>>>>> 17b698eb
    print('Distance from root: ',
          stripe.expected_num_edges() - stripe.num_edges)

start = perf_counter()
g_sample = stripe.sample()
perf = perf_counter() - start
print('Time for stripe sample: ', perf)

start = perf_counter()
out_deg = stripe.expected_out_degree()
in_deg = stripe.expected_in_degree()
perf = perf_counter() - start
print('Time for stripe expected degrees: ', perf)

<<<<<<< HEAD
print(np.sum(out_deg - in_deg))
=======
inv = ge.StripeFitnessModel(g, scale_invariant=True)
start = perf_counter()
inv.fit()
perf = perf_counter() - start
print('Time for invariant fit: ', perf)

print('Number of iterations: ', [x.n_iter for x in inv.solver_output])

if not np.allclose(inv.expected_num_edges(), inv.num_edges,
                   atol=1e-5, rtol=0):
    print('Distance from root: ',
          inv.expected_num_edges() - inv.num_edges)
>>>>>>> 17b698eb
<|MERGE_RESOLUTION|>--- conflicted
+++ resolved
@@ -34,11 +34,7 @@
 print('Number of iterations: ', [x.n_iter for x in stripe.solver_output])
 
 if not np.allclose(stripe.expected_num_edges(), stripe.num_edges,
-<<<<<<< HEAD
-                   atol=1e-8, rtol=0):
-=======
                    atol=1e-5, rtol=0):
->>>>>>> 17b698eb
     print('Distance from root: ',
           stripe.expected_num_edges() - stripe.num_edges)
 
@@ -50,11 +46,7 @@
 print('Number of iterations: ', [x.n_iter for x in stripe.solver_output])
 
 if not np.allclose(stripe.expected_num_edges(), stripe.num_edges,
-<<<<<<< HEAD
-                   atol=1e-8, rtol=0):
-=======
                    atol=1e-5, rtol=0):
->>>>>>> 17b698eb
     print('Distance from root: ',
           stripe.expected_num_edges() - stripe.num_edges)
 
@@ -69,9 +61,6 @@
 perf = perf_counter() - start
 print('Time for stripe expected degrees: ', perf)
 
-<<<<<<< HEAD
-print(np.sum(out_deg - in_deg))
-=======
 inv = ge.StripeFitnessModel(g, scale_invariant=True)
 start = perf_counter()
 inv.fit()
@@ -83,5 +72,4 @@
 if not np.allclose(inv.expected_num_edges(), inv.num_edges,
                    atol=1e-5, rtol=0):
     print('Distance from root: ',
-          inv.expected_num_edges() - inv.num_edges)
->>>>>>> 17b698eb
+          inv.expected_num_edges() - inv.num_edges)