--- conflicted
+++ resolved
@@ -61,9 +61,6 @@
 out_deg = block.expected_out_degree()
 in_deg = block.expected_in_degree()
 perf = perf_counter() - start
-<<<<<<< HEAD
-print('Time for block expected degrees: ', perf)
-=======
 print('Time for block expected degrees: ', perf)
 
 inv = ge.BlockFitnessModel(g, scale_invariant=True)
@@ -77,5 +74,4 @@
 if not np.isclose(inv.expected_num_edges(), inv.num_edges,
                   atol=1e-5, rtol=0):
     print('Distance from root: ',
-          inv.expected_num_edges() - inv.num_edges)
->>>>>>> 17b698eb
+          inv.expected_num_edges() - inv.num_edges)