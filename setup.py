from setuptools import setup

with open('README.rst', encoding='utf-8') as readme_file:
    readme = readme_file.read()

with open('HISTORY.rst', encoding='utf-8') as history_file:
    history = history_file.read()

setup(
    name='graph-ensembles',
    author="Leonardo Niccolò Ialongo",
    author_email='leonardo.ialongo@gmail.com',
    python_requires='>=3.0',
<<<<<<< HEAD
    version='0.1.1',
=======
    version='0.1.2',
>>>>>>> 17b698eb
    url='https://github.com/LeonardoIalongo/graph-ensembles',
    description=("The graph ensemble package contains a set of methods to"
                 " build fitness based graph ensembles from marginal"
                 " information."),
    long_description=readme + '\n\n' + history,
    long_description_content_type='text/x-rst',
    license="GNU General Public License v3",
    classifiers=[
        'Development Status :: 2 - Pre-Alpha',
        'License :: OSI Approved :: GNU General Public License v3 (GPLv3)',
        'Natural Language :: English',
        'Programming Language :: Python :: 3',
        'Programming Language :: Python :: 3.7',
        'Programming Language :: Python :: 3.8',
        'Programming Language :: Python :: 3.9',
        'Operating System :: OS Independent',
    ],
    packages=['graph_ensembles', 'graph_ensembles.methods'],
    package_dir={'': 'src'},
    install_requires=["numpy>=1.15",
                      "numba>=0.53",
                      "scipy>=1.0",
                      "pandas>=1.1",
                      "networkx>=1.0"
                      ],
    extras_require={
        "dev": ["pytest==6.0.1",
                "coverage==5.2.1",
                "pytest-cov==2.10.1",
                "flake8==3.8.3",
                "wheel==0.35.1",
                "matplotlib==3.3.2",
                "check-manifest==0.44",
                "setuptools==47.1.0",
                "twine==3.2.0",
                "tox==3.20.1"],
        },
    )<|MERGE_RESOLUTION|>--- conflicted
+++ resolved
@@ -11,11 +11,7 @@
     author="Leonardo Niccolò Ialongo",
     author_email='leonardo.ialongo@gmail.com',
     python_requires='>=3.0',
-<<<<<<< HEAD
-    version='0.1.1',
-=======
     version='0.1.2',
->>>>>>> 17b698eb
     url='https://github.com/LeonardoIalongo/graph-ensembles',
     description=("The graph ensemble package contains a set of methods to"
                  " build fitness based graph ensembles from marginal"
