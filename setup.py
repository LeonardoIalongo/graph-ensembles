--- conflicted
+++ resolved
@@ -44,12 +44,7 @@
                 "networkx==2.5",
                 "check-manifest==0.44",
                 "setuptools==47.1.0",
-<<<<<<< HEAD
-                "twine==3.2.0"],
-        },    
-=======
                 "twine==3.2.0",
                 "tox==3.20.1"],
         },
->>>>>>> fb5c3bd8
     )