--- conflicted
+++ resolved
@@ -171,12 +171,7 @@
         out_l = out_label[i]
         in_l = in_label[j]
         if out_l == in_l:
-<<<<<<< HEAD
-            tmp = z[out_l]*out_vals[i]*in_vals[j]
-            p += tmp / (1 + tmp)
-=======
             p *= 1 - p_f(z[out_l], out_vals[i], in_vals[j])
->>>>>>> 17b698eb
             i += 1
             j += 1
         elif out_l < in_l:
